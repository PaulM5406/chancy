--- conflicted
+++ resolved
@@ -107,7 +107,6 @@
 
     ref = await chancy.push(Job.from_func(async_job_with_instance, queue="low"))
     job = await chancy.wait_for_job(ref, timeout=30)
-<<<<<<< HEAD
 
     assert job.state == job.State.SUCCEEDED
     assert job.meta.get("received_instance") is True
@@ -124,8 +123,6 @@
 
     ref = await chancy.push(Job.from_func(job_to_run, queue="low"))
     job = await chancy.wait_for_job(ref, timeout=10)
-=======
->>>>>>> b189c182
 
     assert job.state == job.State.SUCCEEDED
 
