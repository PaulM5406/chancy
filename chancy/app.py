--- conflicted
+++ resolved
@@ -269,10 +269,7 @@
         async with self.pool.connection() as conn:
             async with conn.cursor() as cursor:
                 queue = await self.declare_ex(cursor, queue, upsert=upsert)
-                if self.notifications:
-                    await self.notify(
-                        cursor, "queue.declared", {"q": queue.name}
-                    )
+                await self.notify(cursor, "queue.declared", {"q": queue.name})
                 return queue
 
     async def declare_ex(
@@ -434,8 +431,9 @@
             record = await cursor.fetchone()
             references.append(Reference(record[0]))
 
-        for queue in set(job.queue for job in jobs):
-            await self.notify(cursor, "queue.pushed", {"q": queue})
+        if self.notifications:
+            for queue in set(job.queue for job in jobs):
+                await self.notify(cursor, "queue.pushed", {"q": queue})
 
         return references
 
@@ -483,15 +481,11 @@
                 return QueuedJob.unpack(record)
 
     async def wait_for_job(
-<<<<<<< HEAD
         self,
         ref: Reference,
         *,
         interval: int = 1,
         timeout: float | int | None = None,
-=======
-        self, ref: Reference, *, interval: int = 1, timeout: float | None = None
->>>>>>> b189c182
     ) -> QueuedJob | None:
         """
         Wait for a job to complete.
